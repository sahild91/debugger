import * as vscode from "vscode";
import { execFile, exec } from "child_process";
import { Port11TreeViewProvider } from "./views/port11TreeView";
import { ConsoleViewProvider } from "./views/consoleViewProvider";
import { CallStackViewProvider } from "./views/callStackViewProvider";
import { BreakpointsViewProvider } from "./views/breakpointViewProvider";
import { BoardsViewProvider } from "./views/boardsViewProvider";
import { SetupViewProvider } from "./views/setupViewProvider";
import { DataViewProvider } from "./views/dataViewProvider";
import { SDKManager } from "./managers/sdkManager";
import { ToolchainManager } from "./managers/toolchainManager";
import { SysConfigManager } from "./managers/sysconfigManager";
import { CliManager } from "./managers/cliManager";
import { ConnectionManager } from "./managers/connectionManager";
import { BuildCommand } from "./commands/buildCommand";
import { FlashCommand } from "./commands/flashCommand";
import { DebugCommand } from "./commands/debugCommand";

let outputChannel: vscode.OutputChannel;
let treeViewProvider: Port11TreeViewProvider;
let consoleViewProvider: ConsoleViewProvider;
let callStackViewProvider: CallStackViewProvider;
let breakpointsViewProvider: BreakpointsViewProvider;
let boardsViewProvider: BoardsViewProvider;
let setupViewProvider: SetupViewProvider;
let dataViewProvider: DataViewProvider;
let sdkManager: SDKManager;
let toolchainManager: ToolchainManager;
let sysConfigManager: SysConfigManager;
let cliManager: CliManager;
let connectionManager: ConnectionManager;
let statusBarItem: vscode.StatusBarItem;
let connectStatusBar: vscode.StatusBarItem;
let debugCommand: DebugCommand;
let currentPCDecoration: vscode.TextEditorDecorationType | undefined;

// Parse disassembly file to find source location for a PC address
async function findSourceLocationForPC(
  pcAddress: string,
  outputChannel: vscode.OutputChannel
): Promise<{ file: string; line: number; functionName?: string } | undefined> {
  try {
    outputChannel.appendLine(`🔍 Looking up PC address: ${pcAddress}`);

    // FAST PATH: Try addressMapper first (already loaded in memory)
    if (breakpointsViewProvider) {
      const addressMapper = (breakpointsViewProvider as any).addressMapper;

      if (addressMapper && addressMapper.isLoaded()) {
        outputChannel.appendLine(`⚡ Using fast path: addressMapper lookup`);

        // Debug: Show mapper stats
        const stats = addressMapper.getStats();
        outputChannel.appendLine(`   Mapper has ${stats.totalMappings} mappings loaded`);

        const result = addressMapper.getSourceLocationForAddress(pcAddress);

        if (result) {
          outputChannel.appendLine(
            `✅ Fast path found: ${result.file}:${result.line}${result.functionName ? ` (${result.functionName})` : ''}`
          );
          return result;
        } else {
          outputChannel.appendLine(`⚠️  Fast path: address not found in mapper`);

          // Debug: Try to see what addresses are near this one
          outputChannel.appendLine(`   Searching for PC: ${pcAddress}`);
          outputChannel.appendLine(`   Normalized: ${pcAddress.replace(/^0x/i, '').toLowerCase()}`);

          // Show sample of what's in the map
          const sampleAddresses = addressMapper.getSampleAddresses(5);
          outputChannel.appendLine(`   Sample addresses in map: ${sampleAddresses.join(', ')}`);
        }
      } else {
        outputChannel.appendLine(`⚠️  Fast path unavailable: addressMapper not loaded, using fallback...`);
      }
    } else {
      outputChannel.appendLine(`⚠️  Fast path unavailable: breakpointsViewProvider not initialized, using fallback...`);
    }

    // FALLBACK: Parse full_disasm.txt file
    outputChannel.appendLine(`📂 Using fallback: parsing full_disasm.txt`);

    // Convert PC address format: 0x000002A4 -> 2a4
    const cleanAddress = pcAddress.replace("0x", "").toLowerCase();

    // Get workspace folder
    const workspaceFolder = vscode.workspace.workspaceFolders?.[0]?.uri.fsPath;
    if (!workspaceFolder) {
      outputChannel.appendLine("⚠️  No workspace folder found");
      return undefined;
    }

    // Read disassembly file
    const disasmPath = `${workspaceFolder}/full_disasm.txt`;
    const fs = require("fs");

    if (!fs.existsSync(disasmPath)) {
      outputChannel.appendLine(`⚠️  Disassembly file not found: ${disasmPath}`);
      return undefined;
    }

    const content = fs.readFileSync(disasmPath, "utf8");
    const lines = content.split("\n");

    let functionName: string | undefined;

    // Step 1: Find the function at this address (e.g., "000002a4 <DL_GPIO_clearPins>:")
    for (let i = 0; i < lines.length; i++) {
      const line = lines[i];

      // Look for function definition line (format: "000002a4 <DL_GPIO_clearPins>:")
      const funcMatch = line.match(/^([0-9a-f]+)\s+<([^>]+)>:/);

      if (funcMatch) {
        const funcAddress = funcMatch[1];
        const funcName = funcMatch[2];

        // Check if this is the address we're looking for
        if (parseInt(funcAddress, 16) === parseInt(cleanAddress, 16)) {
          functionName = funcName;
          outputChannel.appendLine(
            `✅ Found function at address: ${funcName} at ${funcAddress}`
          );
          break;
        }
      }
    }

    if (!functionName) {
      outputChannel.appendLine(
        `⚠️  No function found at address ${cleanAddress}`
      );
      return undefined;
    }

    // Step 2: Search backwards for "bl 0x2a4 <functionName>" to find the call site
    outputChannel.appendLine(
      `🔍 Searching for call to function: ${functionName}`
    );

    for (let i = lines.length - 1; i >= 0; i--) {
      const line = lines[i];

      // Look for branch/call instruction to this function
      // Format: "     132: f000 f89f        bl    0x274 <DL_GPIO_setPins> @ imm = #0x13e"
      // OR:     "     abc: 1234             bl    0x274 <DL_GPIO_setPins> @ imm = #0x13e"
      // Match one or more hex groups before 'bl'
      const callMatch = line.match(
        /^\s*([0-9a-f]+):\s+[0-9a-f\s]+\s+bl\s+0x([0-9a-f]+)\s+<([^>]+)>/
      );

      if (callMatch) {
        const callAddress = callMatch[1];
        const calledFunc = callMatch[3];

        // Check if this calls our function
        if (calledFunc === functionName) {
          outputChannel.appendLine(
            `✅ Found call to ${functionName} at address ${callAddress}`
          );

          // Look backwards for source location comment
          // Format: "; /path/to/file.c:60"
          // The comment can be several lines before the bl instruction
          for (let j = i - 1; j >= Math.max(0, i - 20); j--) {
            const commentLine = lines[j];

            // Match source location comment
            const sourceMatch = commentLine.match(/;\s*(.+):(\d+)\s*$/);

            if (sourceMatch) {
              const file = sourceMatch[1].trim();
              const lineNum = parseInt(sourceMatch[2], 10);

              outputChannel.appendLine(
                `✅ Found source location: ${file}:${lineNum}`
              );

              return { file, line: lineNum, functionName };
            }

            // Don't stop on instruction lines - keep looking backwards
            // The source comment might be several instructions before the bl
          }
        }
      }
    }

    outputChannel.appendLine(
      `⚠️  Could not find call site for function ${functionName}`
    );
    return undefined;
  } catch (error) {
    const errorMsg = error instanceof Error ? error.message : String(error);
    outputChannel.appendLine(`❌ Error parsing disassembly: ${errorMsg}`);
    return undefined;
  }
}

// Show arrow icon in gutter at current PC location
async function showArrowAtPC(
  pcAddress: string,
  outputChannel: vscode.OutputChannel
): Promise<void> {
  try {
    outputChannel.appendLine(`🎯 Showing arrow at PC: ${pcAddress}`);

    // Clear previous arrow decoration
    if (currentPCDecoration) {
      currentPCDecoration.dispose();
      currentPCDecoration = undefined;
    }

    // Find source location from disassembly
    const location = await findSourceLocationForPC(pcAddress, outputChannel);

    if (!location) {
      outputChannel.appendLine("⚠️  Could not find source location for PC");
      return;
    }

    // Resolve file path
    let fileUri: vscode.Uri;
    if (location.file.startsWith("/") || location.file.match(/^[a-zA-Z]:\\/)) {
      // Absolute path
      fileUri = vscode.Uri.file(location.file);
    } else {
      // Relative path
      const workspaceFolder = vscode.workspace.workspaceFolders?.[0];
      if (!workspaceFolder) {
        outputChannel.appendLine("⚠️  No workspace folder found");
        return;
      }
      fileUri = vscode.Uri.joinPath(workspaceFolder.uri, location.file);
    }

    // Open the document
    const document = await vscode.workspace.openTextDocument(fileUri);
    const line = location.line - 1; // Convert to 0-based

    // Show the document
    const editor = await vscode.window.showTextDocument(document, {
      selection: new vscode.Range(
        new vscode.Position(line, 0),
        new vscode.Position(line, 0)
      ),
      viewColumn: vscode.ViewColumn.One,
      preserveFocus: false,
    });

    // Create arrow decoration in gutter with light yellow background
    currentPCDecoration = vscode.window.createTextEditorDecorationType({
      gutterIconPath: vscode.Uri.parse(
        "data:image/svg+xml;base64,PHN2ZyB3aWR0aD0iMTYiIGhlaWdodD0iMTYiIHZpZXdCb3g9IjAgMCAxNiAxNiIgeG1sbnM9Imh0dHA6Ly93d3cudzMub3JnLzIwMDAvc3ZnIj48cG9seWdvbiBwb2ludHM9IjEsMiAxLDE0IDEyLDggMSwyIiBmaWxsPSIjZmZjYzAwIi8+PC9zdmc+"
      ),
      gutterIconSize: "contain",
      isWholeLine: true,
      backgroundColor: "rgba(255, 255, 0, 0.2)", // Light yellow background
      overviewRulerColor: new vscode.ThemeColor("editorOverviewRuler.infoForeground"),
      overviewRulerLane: vscode.OverviewRulerLane.Left,
    });

    // Apply decoration
    editor.setDecorations(currentPCDecoration, [
      new vscode.Range(
        new vscode.Position(line, 0),
        new vscode.Position(line, 0)
      ),
    ]);

    outputChannel.appendLine(
      `✅ Arrow shown at ${location.file}:${location.line}`
    );
  } catch (error) {
    const errorMsg = error instanceof Error ? error.message : String(error);
    outputChannel.appendLine(`❌ Error showing arrow at PC: ${errorMsg}`);
  }
}

function getAbsolutePath(relativePath: string): string {
  const workspaceFolder = vscode.workspace.workspaceFolders?.[0].uri.fsPath;
  if (!workspaceFolder) {
    throw new Error("No workspace folder open");
  }
  return vscode.Uri.joinPath(vscode.Uri.file(workspaceFolder), relativePath)
    .fsPath;
}

function executeSwdDebuggerCommand(
  args: string,
  successMessage: string,
  requiresPort: boolean = true,
  requiresWorkspace: boolean = false
): Promise<void> {
  return new Promise((resolve, reject) => {
    const executablePath = cliManager.getExecutablePath();
    
    // Properly quote executable path if it contains spaces
    const quotedExecutablePath = executablePath.includes(" ") 
      ? `"${executablePath}"` 
      : executablePath;

    // Check if a port is selected and add --port parameter
    const selectedPort = connectionManager.getSelectedPort();

    // Validate port requirement
    if (requiresPort && !selectedPort) {
      const errorMessage =
        "No port connected. Please select a port first using the Connect button.";
      outputChannel.appendLine(`ERROR: ${errorMessage}`);
      vscode.window
        .showErrorMessage(errorMessage, "Connect Port")
        .then((selection) => {
          if (selection === "Connect Port") {
            vscode.commands.executeCommand("extension.connectCommand");
          }
        });
      reject(new Error(errorMessage));
      return;
    }

    let command: string;

    if (selectedPort) {
      command = `${quotedExecutablePath} --port ${selectedPort} ${args}`;
    } else {
      command = `${quotedExecutablePath} ${args}`;
    }

    const workspaceFolder = vscode.workspace.workspaceFolders?.[0].uri.fsPath;

    // Only check for workspace folder if explicitly required (e.g., for flash command with file paths)
    if (requiresWorkspace && !workspaceFolder) {
      const errorMessage =
        "No workspace folder open. Cannot determine file paths.";
      outputChannel.appendLine(`ERROR: ${errorMessage}`);
      vscode.window.showErrorMessage(errorMessage);
      reject(new Error(errorMessage));
      return;
    }

    outputChannel.appendLine(`Executing: ${command}`);
    outputChannel.show();

    // Use workspace folder as cwd if available, otherwise use undefined (will use current working directory)
    exec(
      command,
      { cwd: workspaceFolder || undefined },
      (error: Error | null, stdout: string, stderr: string) => {
        if (error) {
          outputChannel.appendLine(`ERROR: ${error.message}`);
          outputChannel.appendLine(`stderr: ${stderr}`);
          vscode.window.showErrorMessage(`Command failed: ${error.message}`);
          reject(error);
          return;
        }

        if (stderr) {
          outputChannel.appendLine(`stderr: ${stderr}`);
        }

        outputChannel.appendLine(`stdout: ${stdout}`);
        outputChannel.appendLine(`SUCCESS: ${successMessage}`);
        vscode.window.showInformationMessage(successMessage);
        resolve();
      }
    );
  });
}

export async function activate(context: vscode.ExtensionContext) {
  // Initialize base output channel for logging
  const baseOutputChannel =
    vscode.window.createOutputChannel("Port11 Debugger");

  // Create a wrapper that logs to both Output Channel and Console View
  // This allows all existing code to work without changes
  outputChannel = {
    // Core logging methods
    appendLine: (value: string) => {
      baseOutputChannel.appendLine(value);
      // Also send to console view (will be initialized later)
      consoleViewProvider?.addLog(value);
    },
    append: (value: string) => {
      baseOutputChannel.append(value);
      // Note: append doesn't add newline, so we send to console only on appendLine
    },

    // Display methods
    show: (preserveFocus?: boolean) => baseOutputChannel.show(preserveFocus),
    hide: () => baseOutputChannel.hide(),

    // Clear method - clears both output channel and console view
    clear: () => {
      baseOutputChannel.clear();
      consoleViewProvider?.clearLogs();
    },

    // Cleanup
    dispose: () => baseOutputChannel.dispose(),

    // Properties
    name: baseOutputChannel.name,

    // Replace method
    replace: (value: string) => baseOutputChannel.replace(value),
  } as vscode.OutputChannel;

  // Show output channel only in debug mode or if specified in settings
  const showLogsOnStartup = vscode.workspace
    .getConfiguration("port11-debugger")
    .get("showLogsOnStartup", false);
  if (showLogsOnStartup) {
    outputChannel.show();
  }

  outputChannel.appendLine("Port11 Debugger extension activated");
  outputChannel.appendLine(`VS Code version: ${vscode.version}`);
  outputChannel.appendLine(`Extension path: ${context.extensionPath}`);

  statusBarItem = vscode.window.createStatusBarItem(
    vscode.StatusBarAlignment.Left,
    101
  );
  statusBarItem.command = "port11-debugger.refreshStatus";
  statusBarItem.tooltip = "Port11 Debugger - Click to refresh status";
  updateStatusBar("Initializing...");

  // Flash command
  let flashDisposable = vscode.commands.registerCommand(
    "extension.flashCommand",
    async () => {
      try {
        outputChannel.appendLine("Flash command triggered");
        outputChannel.show();

        const binPath = getAbsolutePath("build/main.hex");
        await executeSwdDebuggerCommand(
          `flash --file ${binPath}`,
          "Flash completed successfully!",
          true,
          true
        );
      } catch (error) {
        outputChannel.appendLine(`ERROR: Flash command failed: ${error}`);
      }
    }
  );

  // Halt command
  let haltDisposable = vscode.commands.registerCommand(
    "extension.haltCommand",
    async () => {
      try {
        outputChannel.appendLine("Halt command triggered");
        outputChannel.show();
        await executeSwdDebuggerCommand("halt", "Target halted successfully!");
      } catch (error) {
        outputChannel.appendLine(`ERROR: Halt command failed: ${error}`);
      }
    }
  );

  // Resume command
  let resumeDisposable = vscode.commands.registerCommand(
    "extension.resumeCommand",
    async () => {
      try {
        outputChannel.appendLine("Resume command triggered");
        outputChannel.show();
        await executeSwdDebuggerCommand(
          "resume",
          "Target resumed successfully!"
        );

        // After resume completes (target has halted), refresh variables
        outputChannel.appendLine("Target halted after resume - updating variables...");

        // Update registry data in DataViewProvider
        try {
          await dataViewProvider?.updateRegistryData();
        } catch (error) {
          outputChannel.appendLine(`Failed to update registry data: ${error}`);
        }

        // Update variables in DataViewProvider
        try {
          const variables = await debugCommand.getVariables();
          dataViewProvider?.updateVariables(
            variables.localVariables,
            variables.globalVariables,
            true
          );
        } catch (error) {
          outputChannel.appendLine(`Failed to update variables: ${error}`);
        }

        // Update call stack
        try {
          const callStack = await debugCommand.getCallStack();
          callStackViewProvider?.updateCallStack(callStack, true);
        } catch (error) {
          outputChannel.appendLine(`Failed to update call stack: ${error}`);
        }
<<<<<<< HEAD
      } catch (error) {
        outputChannel.appendLine(`ERROR: Resume command failed: ${error}`);
=======

        // Show arrow at current PC location
        try {
          const pc = await debugCommand.readPC();
          await showArrowAtPC(pc, outputChannel);
        } catch (error) {
          outputChannel.appendLine(`Failed to show arrow at PC: ${error}`);
        }
       } catch (error) {
        outputChannel.appendLine(`❌ Resume command failed: ${error}`);
>>>>>>> e3f7e154
      }
    }
  );

  // Erase command
  let eraseDisposable = vscode.commands.registerCommand(
    "extension.eraseCommand",
    async () => {
      try {
        outputChannel.appendLine("Erase command triggered");
        outputChannel.show();
        await executeSwdDebuggerCommand(
          "erase 0x00000000 0x0001FFFF",
          "Flash memory erased successfully!"
        );
      } catch (error) {
        outputChannel.appendLine(`Erase command failed: ${error}`);
      }
    }
  );

  // Connect command
  let connectDisposable = vscode.commands.registerCommand(
    "extension.connectCommand",
    async () => {
      try {
        outputChannel.appendLine("Connect command triggered");
        outputChannel.show();

        // Check if already connected and offer disconnect option
        if (connectionManager.isPortSelected()) {
          const currentPort = connectionManager.getPortStatusText();
          const action = await vscode.window.showQuickPick(
            [
              {
                label: "Select Different Port",
                description: "Choose a new serial port",
              },
              {
                label: "Disconnect",
                description: `Disconnect from ${currentPort}`,
              },
            ],
            {
              placeHolder: `Currently connected to ${currentPort}`,
              title: "Port Connection",
            }
          );

          if (action?.label.includes("Disconnect")) {
            connectionManager.disconnect();
            updateConnectStatusBar();
            treeViewProvider.refresh();
            return;
          } else if (!action?.label.includes("Different")) {
            return; // User cancelled
          }
        }

        const selectedPort = await connectionManager.showPortSelection();
        if (selectedPort) {
          outputChannel.appendLine(`Selected port: ${selectedPort}`);
          // Update connect status bar to show selected port
          updateConnectStatusBar();
          treeViewProvider.refresh();
        } else {
          outputChannel.appendLine("No port selected");
        }
      } catch (error) {
        outputChannel.appendLine(`Connect command failed: ${error}`);
      }
    }
  );

  context.subscriptions.push(
    flashDisposable,
    haltDisposable,
    resumeDisposable,
    eraseDisposable,
    connectDisposable
  );

  // Create and show the status bar items
  const buildStatusBar = vscode.window.createStatusBarItem(
    vscode.StatusBarAlignment.Left,
    100
  );
  buildStatusBar.text = "$(tools) Build";
  buildStatusBar.command = "extension.buildCommand";
  buildStatusBar.tooltip = "Build the connected device";
  buildStatusBar.show();

  const flashStatusBar = vscode.window.createStatusBarItem(
    vscode.StatusBarAlignment.Left,
    99
  );
  flashStatusBar.text = "$(zap) Flash";
  flashStatusBar.command = "extension.flashCommand";
  flashStatusBar.tooltip = "Flash the connected device";
  flashStatusBar.show();

  const haltStatusBar = vscode.window.createStatusBarItem(
    vscode.StatusBarAlignment.Left,
    98
  );
  haltStatusBar.text = "$(debug-pause) Halt";
  haltStatusBar.command = "extension.haltCommand";
  haltStatusBar.tooltip = "Halt the target processor";
  haltStatusBar.show();

  const resumeStatusBar = vscode.window.createStatusBarItem(
    vscode.StatusBarAlignment.Left,
    97
  );
  resumeStatusBar.text = "$(debug-continue) Resume";
  resumeStatusBar.command = "extension.resumeCommand";
  resumeStatusBar.tooltip = "Resume the target processor";
  resumeStatusBar.show();

  const eraseStatusBar = vscode.window.createStatusBarItem(
    vscode.StatusBarAlignment.Left,
    96
  );
  eraseStatusBar.text = "$(trash) Erase";
  eraseStatusBar.command = "extension.eraseCommand";
  eraseStatusBar.tooltip = "Erase flash memory";
  eraseStatusBar.show();

  connectStatusBar = vscode.window.createStatusBarItem(
    vscode.StatusBarAlignment.Left,
    95
  );
  connectStatusBar.text = "$(plug) Connect";
  connectStatusBar.command = "extension.connectCommand";
  connectStatusBar.tooltip = "Connect to a serial port";
  connectStatusBar.show();

  // Debug control buttons
  const debugStartStatusBar = vscode.window.createStatusBarItem(
    vscode.StatusBarAlignment.Left,
    94
  );
  debugStartStatusBar.text = "$(debug-start) Debug";
  debugStartStatusBar.command = "port11-debugger.debug.start";
  debugStartStatusBar.tooltip = "Start debug session";
  debugStartStatusBar.show();

  const debugStopStatusBar = vscode.window.createStatusBarItem(
    vscode.StatusBarAlignment.Left,
    93
  );
  debugStopStatusBar.text = "$(debug-stop) Stop";
  debugStopStatusBar.command = "port11-debugger.debug.stop";
  debugStopStatusBar.tooltip = "Stop debug session";
  debugStopStatusBar.show();

  const debugStepOverStatusBar = vscode.window.createStatusBarItem(
    vscode.StatusBarAlignment.Left,
    92
  );
  debugStepOverStatusBar.text = "$(debug-step-over) Step";
  debugStepOverStatusBar.command = "port11-debugger.debug.stepOver";
  debugStepOverStatusBar.tooltip = "Step over (next line)";
  debugStepOverStatusBar.show();

  context.subscriptions.push(
    buildStatusBar,
    flashStatusBar,
    haltStatusBar,
    resumeStatusBar,
    eraseStatusBar,
    connectStatusBar,
    debugStartStatusBar,
    debugStopStatusBar,
    debugStepOverStatusBar
  );

  // Initialize managers
  try {
    outputChannel.appendLine("Initializing core managers...");
    sdkManager = new SDKManager(context, outputChannel);
    outputChannel.appendLine("  SDK Manager initialized");

    toolchainManager = new ToolchainManager(context, outputChannel);
    outputChannel.appendLine("  Toolchain Manager initialized");

    sysConfigManager = new SysConfigManager(context, outputChannel);
    outputChannel.appendLine("  SysConfig Manager initialized");

    connectionManager = new ConnectionManager(context, outputChannel);
    outputChannel.appendLine("  Connection Manager initialized");

    outputChannel.appendLine("Initializing CLI Manager...");
    cliManager = new CliManager(context);
    try {
      await cliManager.initialize();
      outputChannel.appendLine(
        "  CLI Manager initialized and swd-debugger ready"
      );
    } catch (error) {
      outputChannel.appendLine(
        `  CLI Manager initialization failed: ${error}`
      );
      throw error;
    }

    outputChannel.appendLine("All managers initialized successfully");
    outputChannel.appendLine("");
  } catch (error) {
    const errorMessage = error instanceof Error ? error.message : String(error);
    outputChannel.appendLine(`Failed to initialize managers: ${errorMessage}`);
    outputChannel.show(true);
    vscode.window.showErrorMessage(
      `Port11 Debugger initialization failed: ${errorMessage}`
    );
    throw error;
  }

  // Initialize commands
  try {
    outputChannel.appendLine("Initializing command handlers...");
    const buildCommand = new BuildCommand(
      context,
      outputChannel,
      sdkManager,
      toolchainManager,
      sysConfigManager
    );
    const flashCommand = new FlashCommand(
      context,
      outputChannel,
      connectionManager
    );
    debugCommand = new DebugCommand(
      context,
      outputChannel,
      connectionManager,
      cliManager
    );
    outputChannel.appendLine("Command handlers initialized successfully");

    // Listen for breakpoint hits to update UI automatically
    debugCommand.onBreakpointHit(async () => {
      outputChannel.appendLine("Breakpoint hit - updating UI...");

      // Update registry data in DataViewProvider
      try {
        await dataViewProvider?.updateRegistryData();
      } catch (error) {
        outputChannel.appendLine(`Failed to update registry data: ${error}`);
      }

      // Update variables in DataViewProvider
      try {
        const variables = await debugCommand.getVariables();
        dataViewProvider?.updateVariables(
          variables.localVariables,
          variables.globalVariables,
          true
        );
      } catch (error) {
        outputChannel.appendLine(`Failed to update variables: ${error}`);
      }

      // Update call stack
      try {
        const callStack = await debugCommand.getCallStack();
        callStackViewProvider?.updateCallStack(callStack, true);
      } catch (error) {
        outputChannel.appendLine(`Failed to update call stack: ${error}`);
      }

      // HIGHLIGHT THE LINE IN EDITOR WHERE BREAKPOINT WAS HIT
      try {
        await highlightBreakpointLine(
          debugCommand,
          breakpointsViewProvider,
          outputChannel
        );
      } catch (error) {
        outputChannel.appendLine(
          `Failed to highlight breakpoint line: ${error}`
        );
      }
    });

    debugCommand.onStepCompleted(async () => {
      outputChannel.appendLine("Step completed - updating UI...");

      // Update registry data in DataViewProvider
      try {
        await dataViewProvider?.updateRegistryData();
      } catch (error) {
        outputChannel.appendLine(`Failed to update registry data: ${error}`);
      }

      // Update variables in DataViewProvider
      try {
        const variables = await debugCommand.getVariables();
        dataViewProvider?.updateVariables(
          variables.localVariables,
          variables.globalVariables,
          true
        );
      } catch (error) {
        outputChannel.appendLine(`Failed to update variables: ${error}`);
      }

      // Update call stack
      try {
        const callStack = await debugCommand.getCallStack();
        callStackViewProvider?.updateCallStack(callStack, true);
      } catch (error) {
        outputChannel.appendLine(`Failed to update call stack: ${error}`);
      }

      // HIGHLIGHT THE LINE IN EDITOR WHERE EXECUTION STOPPED AFTER STEP
      try {
        await highlightBreakpointLine(
          debugCommand,
          breakpointsViewProvider,
          outputChannel
        );
      } catch (error) {
        outputChannel.appendLine(`Failed to highlight current line: ${error}`);
      }
    });

    // Listen for halt events to update UI automatically (after resume halts)
    debugCommand.onHaltDetected(async () => {
      outputChannel.appendLine("Halt detected - updating UI...");

      // Update registry data in DataViewProvider
      try {
        await dataViewProvider?.updateRegistryData();
      } catch (error) {
        outputChannel.appendLine(`Failed to update registry data: ${error}`);
      }

      // Update variables in DataViewProvider
      try {
        const variables = await debugCommand.getVariables();
        dataViewProvider?.updateVariables(
          variables.localVariables,
          variables.globalVariables,
          true
        );
      } catch (error) {
        outputChannel.appendLine(`Failed to update variables: ${error}`);
      }

      // Update call stack
      try {
        const callStack = await debugCommand.getCallStack();
        callStackViewProvider?.updateCallStack(callStack, true);
      } catch (error) {
        outputChannel.appendLine(`Failed to update call stack: ${error}`);
      }

      // HIGHLIGHT THE LINE IN EDITOR WHERE EXECUTION WAS HALTED
      try {
        await highlightBreakpointLine(
          debugCommand,
          breakpointsViewProvider,
          outputChannel
        );
      } catch (error) {
        outputChannel.appendLine(
          `Failed to highlight current line: ${error}`
        );
      }
    });

    // Initialize TreeView Provider
    try {
      outputChannel.appendLine("Initializing TreeView provider...");
      treeViewProvider = new Port11TreeViewProvider(context, outputChannel, {
        connectionManager,
        sdkManager,
        toolchainManager,
        sysConfigManager,
      });
      outputChannel.appendLine(
        "  TreeView provider initialized successfully"
      );
      outputChannel.appendLine("");
    } catch (error) {
      const errorMessage =
        error instanceof Error ? error.message : String(error);
      outputChannel.appendLine(
        `Failed to initialize TreeView provider: ${errorMessage}`
      );
      throw error;
    }

    // TreeView provider is initialized but not registered as a view
    // It's used for internal state management only

    // Initialize and Register Console View Provider
    outputChannel.appendLine("🖥️ Initializing Console View...");
    consoleViewProvider = new ConsoleViewProvider(context.extensionUri);
    context.subscriptions.push(
      vscode.window.registerWebviewViewProvider(
        "port11.consoleView",
        consoleViewProvider
      )
    );
    outputChannel.appendLine("  Console View initialized successfully");

    // Initialize and Register Call Stack View Provider
    outputChannel.appendLine("Initializing Call Stack View...");
    callStackViewProvider = new CallStackViewProvider(
      context.extensionUri,
      outputChannel
    );
    context.subscriptions.push(
      vscode.window.registerWebviewViewProvider(
        "port11.callStackView",
        callStackViewProvider
      )
    );
    outputChannel.appendLine("  Call Stack View initialized successfully");

    // Initialize and Register Data View Provider FIRST
    // (so we can pass it to BreakpointsViewProvider)
    outputChannel.appendLine("Initializing Data View...");
    const swdDebuggerPath = cliManager.getExecutablePath();
    dataViewProvider = new DataViewProvider(
      context.extensionUri,
      outputChannel,
      swdDebuggerPath
    );
    context.subscriptions.push(
      vscode.window.registerWebviewViewProvider(
        "port11.dataView",
        dataViewProvider
      )
    );
    outputChannel.appendLine("  Data View initialized successfully");

    // Initialize and Register Breakpoints View Provider
    // (pass dataViewProvider reference for auto-refresh)
    outputChannel.appendLine("Initializing Breakpoints View...");
    breakpointsViewProvider = new BreakpointsViewProvider(
      context.extensionUri,
      outputChannel,
      swdDebuggerPath,
      dataViewProvider
    );
    context.subscriptions.push(
      vscode.window.registerWebviewViewProvider(
        "port11.variablesView",
        breakpointsViewProvider
      )
    );
    outputChannel.appendLine("  Breakpoints View initialized successfully");

    // Initialize and Register Boards View Provider
    outputChannel.appendLine("Initializing Boards View...");
    boardsViewProvider = new BoardsViewProvider(
      context.extensionUri,
      connectionManager,
      outputChannel
    );
    context.subscriptions.push(
      vscode.window.registerWebviewViewProvider(
        "port11.boardsView",
        boardsViewProvider
      )
    );
    outputChannel.appendLine("  Boards View initialized successfully");

    // Initialize and Register Setup View Provider
    outputChannel.appendLine("Initializing Setup View...");
    setupViewProvider = new SetupViewProvider(
      context.extensionUri,
      { sdkManager, toolchainManager, sysConfigManager },
      outputChannel
    );
    context.subscriptions.push(
      vscode.window.registerWebviewViewProvider(
        "port11.setupView",
        setupViewProvider
      )
    );
    outputChannel.appendLine("  Setup View initialized successfully");
    outputChannel.appendLine("");

    // Register all commands
    const commands = [
      // Setup and management commands
      vscode.commands.registerCommand("port11-debugger.setupToolchain", () =>
        setupToolchain()
      ),
      vscode.commands.registerCommand("port11-debugger.refreshStatus", () =>
        refreshStatus()
      ),
      vscode.commands.registerCommand("port11-debugger.refreshView", () =>
        treeViewProvider.refresh()
      ),
      vscode.commands.registerCommand("port11-debugger.openSettings", () =>
        openExtensionSettings()
      ),
      vscode.commands.registerCommand("port11-debugger.showLogs", () =>
        outputChannel.show()
      ),

      // Build commands
      vscode.commands.registerCommand("port11-debugger.build", () =>
        buildCommand.execute()
      ),
      vscode.commands.registerCommand("port11-debugger.clean", () =>
        buildCommand.execute({ clean: true })
      ),

      // Status bar build command
      vscode.commands.registerCommand("extension.buildCommand", () => {
        vscode.window.showInformationMessage("Build command triggered!");
        buildCommand.execute();
      }),

      // Flash commands
      vscode.commands.registerCommand("port11-debugger.flash", () =>
        flashCommand.execute()
      ),

      // Debug commands
      vscode.commands.registerCommand(
        "port11-debugger.debug.start",
        async (port?: string) => {
          await debugCommand.start(port);
          treeViewProvider.setDebugActive(true);

          // Load disassembly for address mapping in breakpoint view
          const workspaceFolder =
            vscode.workspace.workspaceFolders?.[0]?.uri.fsPath;
          if (workspaceFolder && breakpointsViewProvider) {
            await breakpointsViewProvider.loadDisassembly(workspaceFolder);
          }

          // Set breakpoint view as active
          try {
            breakpointsViewProvider?.setDebugActive(true);
          } catch (error) {
            outputChannel.appendLine(
              `Failed to activate breakpoint view: ${error}`
            );
          }

          // Update device breakpoints from hardware (optional in offline mode)
          try {
            const selectedPort = connectionManager.getSelectedPort();
            if (selectedPort && selectedPort !== "offline") {
              await breakpointsViewProvider?.updateDeviceBreakpoints();
            } else {
              outputChannel.appendLine(
                "Skipping device breakpoints in offline mode"
              );
            }
          } catch (error) {
            outputChannel.appendLine(
              `Failed to get device breakpoints (continuing anyway): ${error}`
            );
          }

          // IMPORTANT: Add a small delay and force refresh
          setTimeout(() => {
            outputChannel.appendLine(
              "Forcing final breakpoint view refresh..."
            );
            breakpointsViewProvider?.refresh();
          }, 500);
        }
      ),
      vscode.commands.registerCommand(
        "port11-debugger.debug.stop",
        async () => {
          await debugCommand.stop();
          treeViewProvider.setDebugActive(false);

          // Deactivate breakpoint view (ADDED)
          try {
            breakpointsViewProvider?.setDebugActive(false);
          } catch (error) {
            outputChannel.appendLine(
              `Failed to deactivate breakpoint view: ${error}`
            );
          }

          // Clear call stack view
          callStackViewProvider?.updateCallStack([], false);

          // Clear DataViewProvider
          dataViewProvider?.updateVariables([], [], false);
        }
      ),
      vscode.commands.registerCommand(
        "port11-debugger.debug.pause",
        async () => {
          await debugCommand.halt();

          // Update registry data in DataViewProvider when halted
          try {
            await dataViewProvider?.updateRegistryData();
          } catch (error) {
            outputChannel.appendLine(
              `Failed to update registry data: ${error}`
            );
          }

          // Update variables in DataViewProvider when paused
          try {
            const variables = await debugCommand.getVariables();
            dataViewProvider?.updateVariables(
              variables.localVariables,
              variables.globalVariables,
              true
            );
          } catch (error) {
            outputChannel.appendLine(`Failed to update variables: ${error}`);
          }

          // Update call stack when paused
          try {
            const callStack = await debugCommand.getCallStack();
            callStackViewProvider?.updateCallStack(callStack, true);
          } catch (error) {
            outputChannel.appendLine(`Failed to update call stack: ${error}`);
          }

          // HIGHLIGHT THE LINE IN EDITOR WHERE EXECUTION WAS HALTED
          try {
            await highlightBreakpointLine(
              debugCommand,
              breakpointsViewProvider,
              outputChannel
            );
          } catch (error) {
            outputChannel.appendLine(
              `Failed to highlight current line: ${error}`
            );
          }
        }
      ),
      vscode.commands.registerCommand(
        "port11-debugger.debug.resume",
        async () => {
          try {
            await debugCommand.resume();

            // Clear call stack view when running
            callStackViewProvider?.updateCallStack([], false);

            // Clear variables in DataViewProvider when running
            dataViewProvider?.updateVariables([], [], false);

            outputChannel.appendLine(
              "Target resumed - monitoring for breakpoints..."
            );
          } catch (error) {
            outputChannel.appendLine(`Failed to resume: ${error}`);
            vscode.window.showErrorMessage(`Failed to resume target: ${error}`);
          }
        }
      ),
      vscode.commands.registerCommand("port11-debugger.debug.restart", () =>
        restartDebugSession(debugCommand)
      ),

      // Debug stepping commands
      vscode.commands.registerCommand(
        "port11-debugger.debug.stepOut",
        async () => {
          try {
            await debugCommand.stepOut();

            // Update views after step
            try {
              await dataViewProvider?.updateRegistryData();
              const variables = await debugCommand.getVariables();
              dataViewProvider?.updateVariables(
                variables.localVariables,
                variables.globalVariables,
                true
              );
              const callStack = await debugCommand.getCallStack();
              callStackViewProvider?.updateCallStack(callStack, true);
            } catch (error) {
              outputChannel.appendLine(
                `Failed to update debug views: ${error}`
              );
            }

            // Highlight the line
            try {
              await highlightBreakpointLine(
                debugCommand,
                breakpointsViewProvider,
                outputChannel
              );
            } catch (error) {
              outputChannel.appendLine(
                `Failed to highlight current line: ${error}`
              );
            }
          } catch (error) {
            outputChannel.appendLine(`Step Out failed: ${error}`);
            if (error instanceof Error && !error.message.includes("GDB")) {
              vscode.window.showErrorMessage(`Step Out failed: ${error}`);
            }
          }
        }
      ),
      vscode.commands.registerCommand(
        "port11-debugger.debug.stepInto",
        async () => {
          try {
            await debugCommand.stepInto();

            // Update views after step (same as stepOver)
            try {
              await dataViewProvider?.updateRegistryData();
              const callStack = await debugCommand.getCallStack();
              callStackViewProvider?.updateCallStack(callStack, true);
              const variables = await debugCommand.getVariables();
              breakpointsViewProvider?.updateBreakpoints(variables, true);
            } catch (error) {
              outputChannel.appendLine(
                `Failed to update debug views: ${error}`
              );
            }

            // Highlight the line
            try {
              await highlightBreakpointLine(
                debugCommand,
                breakpointsViewProvider,
                outputChannel
              );
            } catch (error) {
              outputChannel.appendLine(
                `Failed to highlight current line: ${error}`
              );
            }
          } catch (error) {
            outputChannel.appendLine(`Step Into failed: ${error}`);
            if (
              error instanceof Error &&
              !error.message.includes("not supported")
            ) {
              vscode.window.showErrorMessage(`Step Into failed: ${error}`);
            }
          }
        }
      ),
      vscode.commands.registerCommand(
        "port11-debugger.debug.stepOut",
        async () => {
          try {
            await debugCommand.stepOut();

            // Update views after step
            try {
              await dataViewProvider?.updateRegistryData();
              const callStack = await debugCommand.getCallStack();
              callStackViewProvider?.updateCallStack(callStack, true);
              const variables = await debugCommand.getVariables();
              breakpointsViewProvider?.updateBreakpoints(variables, true);
            } catch (error) {
              outputChannel.appendLine(
                `Failed to update debug views: ${error}`
              );
            }

            // Highlight the line
            try {
              await highlightBreakpointLine(
                debugCommand,
                breakpointsViewProvider,
                outputChannel
              );
            } catch (error) {
              outputChannel.appendLine(
                `Failed to highlight current line: ${error}`
              );
            }
          } catch (error) {
            outputChannel.appendLine(`Step Out failed: ${error}`);
            if (error instanceof Error && !error.message.includes("GDB")) {
              vscode.window.showErrorMessage(`Step Out failed: ${error}`);
            }
          }
        }
      ),

      // Board management commands
      vscode.commands.registerCommand(
        "port11-debugger.detectBoards",
        async () => {
          await detectBoards();
          treeViewProvider.refresh();
        }
      ),
    ];

    // Add all disposables to context
    context.subscriptions.push(outputChannel, statusBarItem, ...commands);

    outputChannel.appendLine(
      `Successfully registered ${commands.length} commands`
    );
  } catch (error) {
    const errorMessage = error instanceof Error ? error.message : String(error);
    outputChannel.appendLine(`Failed to register commands: ${errorMessage}`);
    throw error;
  }

  // Initialize extension
  try {
    await initializeExtension();
  } catch (error) {
    const errorMessage = error instanceof Error ? error.message : String(error);
    outputChannel.appendLine(
      `Extension initialization failed: ${errorMessage}`
    );
    vscode.window.showErrorMessage(
      `Port11 Debugger initialization failed: ${errorMessage}`
    );
  }

  outputChannel.appendLine("Port11 Debugger extension activation completed");
}

export function deactivate() {
  outputChannel?.appendLine("Port11 Debugger extension deactivated");
  statusBarItem?.dispose();
  outputChannel?.dispose();
}

async function highlightBreakpointLine(
  debugCommand: DebugCommand,
  breakpointsViewProvider: BreakpointsViewProvider | undefined,
  outputChannel: vscode.OutputChannel
): Promise<void> {
  try {
    // Read the Program Counter to get current execution address
    const pc = await debugCommand.readPC();
    outputChannel.appendLine(`Current PC: ${pc}`);

    if (!breakpointsViewProvider) {
      outputChannel.appendLine("Breakpoints view not available");
      return;
    }

    // Get the address mapper from breakpoints view
    const addressMapper = (breakpointsViewProvider as any).addressMapper;

    if (!addressMapper || !addressMapper.isLoaded()) {
      outputChannel.appendLine(
        "Address mapper not loaded - cannot map PC to source line"
      );
      return;
    }

    // Search through all mapped addresses to find matching PC
    // The addressMapper stores file:line -> address mappings
    // We need to reverse lookup: address -> file:line
    const breakpointAddresses = addressMapper.getBreakpointAddresses();

    for (const bp of breakpointAddresses) {
      // Check if this breakpoint's address matches our PC
      // Note: PC might have Thumb bit set, so compare without LSB
      const pcValue = parseInt(pc, 16);
      const bpAddress = parseInt(bp.address, 16);

      // Compare with and without Thumb bit (bit 0)
      if (pcValue === bpAddress || (pcValue & ~1) === (bpAddress & ~1)) {
        outputChannel.appendLine(
          `Found source location: ${bp.file}:${bp.line}`
        );

        // Navigate to the source location
        const workspaceFolder = vscode.workspace.workspaceFolders?.[0];
        if (!workspaceFolder) {
          outputChannel.appendLine("No workspace folder found");
          return;
        }

        // Resolve file path
        let fileUri: vscode.Uri;
        if (bp.file.startsWith("/") || bp.file.match(/^[a-zA-Z]:\\/)) {
          // Absolute path
          fileUri = vscode.Uri.file(bp.file);
        } else {
          // Relative path - join with workspace
          fileUri = vscode.Uri.joinPath(workspaceFolder.uri, bp.file);
        }

        // Open the document
        const document = await vscode.workspace.openTextDocument(fileUri);
        const line = bp.line - 1; // Convert to 0-based

        // Show the document with selection/highlight
        await vscode.window.showTextDocument(document, {
          selection: new vscode.Range(
            new vscode.Position(line, 0),
            new vscode.Position(line, 0)
          ),
          viewColumn: vscode.ViewColumn.One,
          preserveFocus: false, // Give focus to the editor
        });

        // Create a decoration to highlight the line
        const decorationType = vscode.window.createTextEditorDecorationType({
          backgroundColor: new vscode.ThemeColor(
            "editor.stackFrameHighlightBackground"
          ),
          isWholeLine: true,
          overviewRulerColor: new vscode.ThemeColor(
            "debugIcon.breakpointForeground"
          ),
          overviewRulerLane: vscode.OverviewRulerLane.Full,
        });

        const editor = vscode.window.activeTextEditor;
        if (editor) {
          editor.setDecorations(decorationType, [
            new vscode.Range(
              new vscode.Position(line, 0),
              new vscode.Position(line, Number.MAX_VALUE)
            ),
          ]);

          // Clear decoration after 5 seconds
          setTimeout(() => {
            decorationType.dispose();
          }, 5000);
        }

        outputChannel.appendLine(
          `Highlighted line ${bp.line} in ${bp.file}`
        );
        return; // Found and highlighted, exit
      }
    }

    outputChannel.appendLine(`No source mapping found for PC: ${pc}`);
  } catch (error) {
    const errorMsg = error instanceof Error ? error.message : String(error);
    outputChannel.appendLine(
      `Error highlighting breakpoint line: ${errorMsg}`
    );
    throw error;
  }
}

// Command implementations
async function setupToolchain(): Promise<void> {
  try {
    outputChannel.appendLine(
      "Starting complete toolchain setup (SDK + Toolchain + SysConfig)..."
    );
    updateStatusBar("Setting up toolchain...");

    // Refresh TreeView before setup
    treeViewProvider.refresh();

    // Show progress notification
    await vscode.window.withProgress(
      {
        location: vscode.ProgressLocation.Notification,
        title: "Port11 Setup",
        cancellable: false,
      },
      async (progress) => {
        progress.report({ message: "Installing components..." });

        // Install SDK
        if (!(await sdkManager.isSDKInstalled())) {
          progress.report({ message: "Installing MSPM0 SDK..." });
          await sdkManager.installSDK();
        }

        // Install Toolchain
        if (!(await toolchainManager.isToolchainInstalled())) {
          progress.report({ message: "Installing ARM-CGT-CLANG..." });
          await toolchainManager.installToolchain();
        }

        // Install SysConfig
        if (!(await sysConfigManager.isSysConfigInstalled())) {
          progress.report({ message: "Installing TI SysConfig..." });
          await sysConfigManager.installSysConfig();
        }

        progress.report({ message: "Setup complete!" });
      }
    );

    outputChannel.appendLine("Complete toolchain setup completed successfully");
    updateStatusBar("Setup complete");

    // Refresh TreeView and Setup View after setup
    treeViewProvider.refresh();
    setupViewProvider?.refresh();

    vscode.window.showInformationMessage(
      "Port11 setup completed successfully!"
    );
  } catch (error) {
    const errorMessage = error instanceof Error ? error.message : String(error);
    outputChannel.appendLine(`Setup failed: ${errorMessage}`);
    updateStatusBar("Setup failed");
    vscode.window.showErrorMessage(
      `Port11 Debugger setup failed: ${errorMessage}`
    );
  }
}

async function refreshStatus(): Promise<void> {
  try {
    outputChannel.appendLine("Refreshing status...");
    updateStatusBar("Refreshing...");

    // Check all component statuses
    const sdkInstalled = await sdkManager.isSDKInstalled();
    const sdkVersion = await sdkManager.getSDKVersion();

    const toolchainInstalled = await toolchainManager.isToolchainInstalled();
    const toolchainInfo = await toolchainManager.getToolchainInfo();

    const sysConfigInstalled = await sysConfigManager.isSysConfigInstalled();
    const sysConfigInfo = await sysConfigManager.getSysConfigInfo();

    const boards = await connectionManager.detectBoards();

    outputChannel.appendLine(`Status refresh complete:`);
    outputChannel.appendLine(
      `  SDK: ${sdkInstalled ? `installed (${sdkVersion})` : "not installed"}`
    );
    outputChannel.appendLine(
      `  Toolchain: ${
        toolchainInstalled
          ? `installed (${toolchainInfo.version})`
          : "not installed"
      }`
    );
    outputChannel.appendLine(
      `  SysConfig: ${
        sysConfigInstalled
          ? `installed (${sysConfigInfo.version})`
          : "not installed"
      }`
    );
    outputChannel.appendLine(`  Boards: ${boards.length} detected`);

    updateStatusBar(
      sdkInstalled && toolchainInstalled ? "Ready" : "Setup required"
    );

    // Refresh TreeView and WebViews
    treeViewProvider.refresh();
    boardsViewProvider?.refresh();
    setupViewProvider?.refresh();
  } catch (error) {
    const errorMessage = error instanceof Error ? error.message : String(error);
    outputChannel.appendLine(`Status refresh failed: ${errorMessage}`);
  }
}

async function restartDebugSession(debugCommand: DebugCommand): Promise<void> {
  try {
    await debugCommand.stop();
    treeViewProvider.setDebugActive(false);
    await new Promise((resolve) => setTimeout(resolve, 1000));
    await debugCommand.start();
    treeViewProvider.setDebugActive(true);
  } catch (error) {
    const errorMessage = error instanceof Error ? error.message : String(error);
    vscode.window.showErrorMessage(
      `Failed to restart debug session: ${errorMessage}`
    );
  }
}

async function detectBoards() {
  try {
    outputChannel.appendLine("Detecting boards...");
    const boards = await connectionManager.detectBoards();

    outputChannel.appendLine(`Found ${boards.length} board(s):`);
    boards.forEach((board: any, index: number) => {
      outputChannel.appendLine(
        `  ${index + 1}. ${board.friendlyName} (${board.path})`
      );
    });

    if (boards.length === 0) {
      vscode.window.showInformationMessage(
        "No MSPM0 boards detected. Please check connections and drivers."
      );
      updateStatusBar("No boards found");
    } else {
      vscode.window.showInformationMessage(
        `Found ${boards.length} MSPM0 board(s). Check output for details.`
      );
      updateStatusBar(`${boards.length} boards found`);
    }

    // Refresh boards view
    boardsViewProvider?.refresh();
  } catch (error) {
    const errorMessage = error instanceof Error ? error.message : String(error);
    outputChannel.appendLine(`Board detection failed: ${errorMessage}`);
    updateStatusBar("Detection failed");
    vscode.window.showErrorMessage(`Board detection failed: ${errorMessage}`);
  }
}

function openExtensionSettings(): void {
  outputChannel.appendLine("Opening Port11 Debugger settings...");
  vscode.commands.executeCommand(
    "workbench.action.openSettings",
    "port11-debugger"
  );
}

function updateStatusBar(text: string): void {
  if (statusBarItem) {
    statusBarItem.text = `$(chip) Port11: ${text}`;
    statusBarItem.tooltip = "Port11 Debugger - Click to show panel";
    statusBarItem.show();
  }
}

function updateConnectStatusBar(): void {
  if (connectStatusBar) {
    const selectedPort = connectionManager.getSelectedPort();
    const selectedPortInfo = connectionManager.getSelectedPortInfo();

    if (selectedPort) {
      const deviceType =
        selectedPortInfo?.deviceType !== "Unknown" &&
        selectedPortInfo?.deviceType
          ? ` (${selectedPortInfo.deviceType})`
          : "";
      connectStatusBar.text = `$(plug) ${selectedPort}${deviceType}`;
      connectStatusBar.tooltip = `Connected to: ${connectionManager.getPortStatusText()}\nClick to change port`;
    } else {
      connectStatusBar.text = "$(plug) Connect";
      connectStatusBar.tooltip = "Connect to a serial port";
    }
  }
}

// Initialization functions

async function initializeExtension(): Promise<void> {
  outputChannel.appendLine("Starting extension initialization...");

  // Check if status bar should be enabled
  const enableStatusBar = vscode.workspace
    .getConfiguration("port11-debugger")
    .get("enableStatusBar", true);
  if (enableStatusBar) {
    updateStatusBar("Initializing...");
  }

  // Check for first-time setup
  await checkFirstTimeSetup();

  // Auto-detect boards if enabled
  const autoDetectBoards = vscode.workspace
    .getConfiguration("port11-debugger")
    .get("autoDetectBoards", true);
  if (autoDetectBoards) {
    try {
      await detectBoards();
    } catch (error) {
      outputChannel.appendLine(`Auto board detection failed: ${error}`);
    }
  }

  // Check for updates if enabled
  const checkForUpdates = vscode.workspace
    .getConfiguration("port11-debugger")
    .get("checkForUpdatesOnStartup", true);
  if (checkForUpdates) {
    checkForExtensionUpdates();
  }

  // Initial status refresh
  await refreshStatus();

  outputChannel.appendLine("Extension initialization completed");
}

async function checkFirstTimeSetup(): Promise<void> {
  try {
    // Check if all components are already installed
    const sdkInstalled = await sdkManager.isSDKInstalled();
    const toolchainInstalled = await toolchainManager.isToolchainInstalled();
    const sysConfigInstalled = await sysConfigManager.isSysConfigInstalled();

    if (!sdkInstalled || !toolchainInstalled || !sysConfigInstalled) {
      outputChannel.appendLine(
        "First-time setup detected - missing components:"
      );
      if (!sdkInstalled) {
        outputChannel.appendLine("  - MSPM0 SDK");
      }
      if (!toolchainInstalled) {
        outputChannel.appendLine("  - ARM-CGT-CLANG Toolchain");
      }
      if (!sysConfigInstalled) {
        outputChannel.appendLine("  - TI SysConfig");
      }

      const showWelcome = vscode.workspace
        .getConfiguration("port11-debugger")
        .get("showWelcomeOnStartup", true);

      if (showWelcome) {
        const missingComponents = [];
        if (!sdkInstalled) {
          missingComponents.push("SDK");
        }
        if (!toolchainInstalled) {
          missingComponents.push("Toolchain");
        }
        if (!sysConfigInstalled) {
          missingComponents.push("SysConfig");
        }

        const result = await vscode.window.showInformationMessage(
          `Port11 Debugger: Setup required for MSPM0 development.\nMissing: ${missingComponents.join(
            ", "
          )}. Would you like to set up now?`,
          { title: "Setup Now", isCloseAffordance: false },
          { title: "Setup Later", isCloseAffordance: false },
          { title: "Don't Show Again", isCloseAffordance: true }
        );

        if (result?.title === "Setup Now") {
          await setupToolchain();
        } else if (result?.title === "Don't Show Again") {
          await vscode.workspace
            .getConfiguration("port11-debugger")
            .update(
              "showWelcomeOnStartup",
              false,
              vscode.ConfigurationTarget.Global
            );
        }
      }
    } else {
      outputChannel.appendLine(
        "All components already installed, skipping first-time setup"
      );
    }
  } catch (error) {
    const errorMessage = error instanceof Error ? error.message : String(error);
    outputChannel.appendLine(`First-time setup check failed: ${errorMessage}`);
  }
}

function checkForExtensionUpdates(): void {
  // This is a placeholder for future update checking functionality
  outputChannel.appendLine(
    "Checking for extension updates... (not implemented yet)"
  );
}

// Context and state management

export function getManagers() {
  return {
    sdkManager,
    toolchainManager,
    sysConfigManager,
    connectionManager,
    outputChannel,
    statusBarItem,
  };
}

export function getTreeViewProvider(): Port11TreeViewProvider {
  return treeViewProvider;
}<|MERGE_RESOLUTION|>--- conflicted
+++ resolved
@@ -504,10 +504,6 @@
         } catch (error) {
           outputChannel.appendLine(`Failed to update call stack: ${error}`);
         }
-<<<<<<< HEAD
-      } catch (error) {
-        outputChannel.appendLine(`ERROR: Resume command failed: ${error}`);
-=======
 
         // Show arrow at current PC location
         try {
@@ -518,7 +514,6 @@
         }
        } catch (error) {
         outputChannel.appendLine(`❌ Resume command failed: ${error}`);
->>>>>>> e3f7e154
       }
     }
   );
